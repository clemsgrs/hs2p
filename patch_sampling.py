--- conflicted
+++ resolved
@@ -448,7 +448,6 @@
                         tile.save(tile_fp)
 
                         if vis_params.overlay_mask_on_patch:
-<<<<<<< HEAD
                             # need to scale x, y from slide level 0 to mask_spacing_level referential
                             mask_scale = tuple(
                                 np.array(
@@ -498,19 +497,6 @@
                                     centering=(0, 0),
                                 )
                             if ts_scale[0] > 1 or ts_scale[1] > 1:
-=======
-                            # if mask doesn't start at same spacing as wsi, need to downsample tile & scale (x, y) coordinates!
-                            if mask_min_level > 0:
-                                # need to scale x, y from slide level 0 to mask level 0 referential
-                                scale = wsi_object.wsi.level_downsamples[mask_min_level] / wsi_object.wsi.level_downsamples[0]
-                                x_scaled, y_scaled = int(x * 1. / scale), int(y * 1. / scale)
-                                # need to scale tile size from wsi_spacing_level to mask_spacing_level
-                                ts_scale = wsi_object.wsi.level_downsamples[mask_min_level+mask_spacing_level] / wsi_object.wsi.level_downsamples[wsi_spacing_level]
-                                ts = int(patch_params.patch_size * 1. / ts_scale)
-                                # read annotation tile from mask
-                                masked_tile = annotation_mask.wsi.read_region((x_scaled,y_scaled), mask_spacing_level, (ts, ts))
-                                masked_tile = masked_tile.split()[0]
->>>>>>> 1b5a41a8
                                 # 2 possible ways to go:
                                 # - upsample annotation tile to match true tile size
                                 # - read tile from slide to match annotation tile size (end up with images smaller than input patch size)
@@ -642,13 +628,9 @@
                 seg_mask_save_dir,
                 overlay_mask_save_dir,
             )
-<<<<<<< HEAD
-            for sid, slide_fp, seg_mask_fp, annot_mask_fp in zip(
-                slide_ids, slide_fps, seg_mask_fps, annot_mask_fps
-            )
-=======
-            for sid, slide_fp, seg_mask_fp, annot_mask_fp, spacing in zip(slide_ids, slide_fps, seg_mask_fps, annot_mask_fps, spacings)
->>>>>>> 1b5a41a8
+            for sid, slide_fp, seg_mask_fp, annot_mask_fp, spacing in zip(
+                slide_ids, slide_fps, seg_mask_fps, annot_mask_fps, spacings
+            )
         ]
 
         command_line = [
@@ -729,5 +711,4 @@
 
 if __name__ == "__main__":
 
-    main()
-    # zip -r tiles.zip './tiles'+    main()