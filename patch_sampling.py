import os
import re
import PIL
import tqdm
import time
import wandb
import hydra
import pyvips
import datetime
import subprocess
import pandas as pd
import numpy as np
import seaborn as sns
import multiprocessing as mp

from PIL import Image, ImageOps
from pathlib import Path
from typing import Dict, List, Optional
from omegaconf import DictConfig

from utils import initialize_wandb, segment
from source.wsi import WholeSlideImage
from source.utils import get_mode


def get_mask_percent(mask, val=0):
    """
    Determine the percentage of a mask that is equal to gleason score gs
    input:
        mask: mask as a PIL Image
        val: given value we want to check for
    output:
        percentage of the numpy array that is equal to val
    """
    mask_arr = np.array(mask)
    w, h = mask_arr.shape
    binary_mask = mask_arr == val
    mask_percentage = np.sum(binary_mask) / (w * h)
    return mask_percentage


def overlay_mask_on_slide(
    wsi_object,
    mask_object,
    vis_params,
    pixel_mapping: Dict[str, int],
    color_mapping: Optional[Dict[str, List[int]]] = None,
    alpha: float = 0.5,
):
    """
    Show a mask overlayed on a slide
    """

    x_mask = mask_object.level_dimensions[0][0]
    mask_min_level = np.argmin(
        [abs(x_wsi - x_mask) for x_wsi, _ in wsi_object.level_dimensions]
    )

    if vis_params.vis_level < 0:
        if len(wsi_object.level_dimensions) == 1:
            vis_level = 0
            assert mask_min_level == 0
        else:
            vis_level = wsi_object.get_best_level_for_downsample(vis_params.downsample)
            vis_level = max(vis_level, mask_min_level)
    else:
        vis_level = max(vis_params.vis_level, mask_min_level)

    mask_vis_level = vis_level - mask_min_level

    s = wsi_object.open_page(vis_level)
    region = pyvips.Region.new(s).fetch(0, 0, s.width, s.height)
    slide = Image.frombuffer(
        mode=wsi_object.mode, size=(s.width, s.height), data=region
    ).convert("RGBA")

    m = mask_object.open_page(mask_vis_level)
    region = pyvips.Region.new(m).fetch(0, 0, m.width, m.height)
    mask = Image.frombuffer(
        mode=mask_object.mode, size=(m.width, m.height), data=region
    )
    # Mask data is present in the R channel
    mask = mask.split()[0]

    # Create alpha mask
    mask_arr = np.array(mask)
    alpha_int = int(round(255 * alpha))
    if color_mapping is not None:
        alpha_content = np.zeros_like(mask_arr)
        for k, v in pixel_mapping.items():
            if color_mapping[k] is not None:
                alpha_content += mask_arr == v
        alpha_content = np.less(alpha_content, 1).astype("uint8") * alpha_int + (
            255 - alpha_int
        )
    else:
        alpha_content = np.less_equal(mask_arr, 0).astype("uint8") * alpha_int + (
            255 - alpha_int
        )
    alpha_content = Image.fromarray(alpha_content)

    preview_palette = np.zeros(shape=768, dtype=int)

    if color_mapping is None:
        ncat = len(pixel_mapping)
        if ncat <= 10:
            color_palette = sns.color_palette("tab10")[:ncat]
        elif ncat <= 20:
            color_palette = sns.color_palette("tab20")[:ncat]
        else:
            raise ValueError(
                f"Implementation supports up to 20 categories (provided pixel_mapping has {ncat})"
            )
        color_mapping = {
            k: tuple(255 * x for x in color_palette[i])
            for i, k in enumerate(pixel_mapping.keys())
        }

    p = [0] * 3 * len(color_mapping)
    for k, v in pixel_mapping.items():
        if color_mapping[k] is not None:
            p[v * 3 : v * 3 + 3] = color_mapping[k]
    n = len(p)
    preview_palette[0:n] = np.array(p).astype(int)

    mask.putpalette(data=preview_palette.tolist())
    mask_rgb = mask.convert(mode="RGB")

    overlayed_image = PIL.Image.composite(
        image1=slide, image2=mask_rgb, mask=alpha_content
    )
    return overlayed_image


def overlay_mask_on_tile(
    tile: PIL.Image,
    mask: PIL.Image,
    pixel_mapping: Dict[str, int],
    color_mapping: Optional[Dict[str, List[int]]] = None,
    alpha=0.5,
):

    # Create alpha mask
    mask_arr = np.array(mask)
    alpha_int = int(round(255 * alpha))
    if color_mapping is not None:
        alpha_content = np.zeros_like(mask_arr)
        for k, v in pixel_mapping.items():
            if color_mapping[k] is not None:
                alpha_content += mask_arr == v
        alpha_content = np.less(alpha_content, 1).astype("uint8") * alpha_int + (
            255 - alpha_int
        )
    else:
        alpha_content = np.less_equal(mask_arr, 0).astype("uint8") * alpha_int + (
            255 - alpha_int
        )
    alpha_content = Image.fromarray(alpha_content)

    preview_palette = np.zeros(shape=768, dtype=int)

    if color_mapping is None:
        ncat = len(pixel_mapping)
        if ncat <= 10:
            color_palette = sns.color_palette("tab10")[:ncat]
        elif ncat <= 20:
            color_palette = sns.color_palette("tab20")[:ncat]
        else:
            raise ValueError(
                f"Implementation supports up to 20 categories (provided pixel_mapping has {ncat})"
            )
        color_mapping = {
            k: tuple(255 * x for x in color_palette[i])
            for i, k in enumerate(pixel_mapping.keys())
        }

    p = [0] * 3 * len(color_mapping)
    for k, v in pixel_mapping.items():
        if color_mapping[k] is not None:
            p[v * 3 : v * 3 + 3] = color_mapping[k]
    n = len(p)
    preview_palette[0:n] = np.array(p).astype(int)

    mask.putpalette(data=preview_palette.tolist())
    mask_rgb = mask.convert(mode="RGB")

    overlayed_image = PIL.Image.composite(
        image1=tile, image2=mask_rgb, mask=alpha_content
    )
    return overlayed_image


def extract_top_tiles(
    wsi_object,
    mask_object,
    tile_df,
    spacing: float,
    tile_size: int,
    downsample: int,
    pixel_val: int,
    threshold: float = 0.0,
    sort: bool = False,
    topk: Optional[int] = None,
):

    wsi_spacing_level = wsi_object.get_best_level_for_spacing(spacing)
    x_mask = mask_object.level_dimensions[0][0]
    mask_min_level = np.argmin(
        [abs(x_wsi - x_mask) for x_wsi, _ in wsi_object.level_dimensions]
    )
    if downsample == -1:
        wsi_downsample_level = max(wsi_spacing_level, mask_min_level)
    else:
        downsample_level = wsi_object.get_best_level_for_downsample(downsample)
        wsi_downsample_level = max(downsample_level, mask_min_level)
    assert wsi_spacing_level <= wsi_downsample_level
    mask_downsample_level = wsi_downsample_level - mask_min_level

    wsi_scale = tuple(
        np.array(wsi_object.level_downsamples[wsi_downsample_level])
        / np.array(wsi_object.level_downsamples[wsi_spacing_level])
    )
    downsampled_tile_size_x, downsampled_tile_size_y = int(
        tile_size * 1.0 / wsi_scale[0]
    ), int(tile_size * 1.0 / wsi_scale[1])

    mask = pyvips.Image.new_from_file(str(mask_object.path), page=mask_downsample_level)
    region = pyvips.Region.new(mask).fetch(0, 0, mask.width, mask.height)
    mask_data = Image.frombuffer(
        mode=mask_object.mode, size=(mask.width, mask.height), data=region
    )
    mask_data = mask_data.split()[0]

    filtered_grid = []
    tile_percentages = []

    if tile_df is not None:

        # in tile_df, x & y coordinates are defined w.r.t level 0 in the slide
        # need to downsample them to match input downsample value
        for x, y in tile_df[["x", "y"]].values:
            scale = wsi_object.level_downsamples[wsi_downsample_level]
            x_downsampled, y_downsampled = int(x * 1.0 / scale[0]), int(
                y * 1.0 / scale[1]
            )
            # crop mask tile
            coords = (
                x_downsampled,
                y_downsampled,
                x_downsampled + downsampled_tile_size_x,
                y_downsampled + downsampled_tile_size_y,
            )
            masked_tile = mask_data.crop(coords)
            pct = get_mask_percent(masked_tile, pixel_val)
            if pct > threshold:
                # scale coordinates back to input spacing_level
                filtered_grid.append((int(x), int(y)))
                tile_percentages.append(pct)

        if sort:
            sorted_tile_percentages = sorted(tile_percentages, reverse=True)
            sorted_idxs = sorted(
                range(len(tile_percentages)),
                key=lambda k: tile_percentages[k],
                reverse=True,
            )
            filtered_grid = [filtered_grid[idx] for idx in sorted_idxs]
            tile_percentages = sorted_tile_percentages

            if topk is not None:
                filtered_grid = filtered_grid[:topk]
                tile_percentages = tile_percentages[:topk]

    return filtered_grid, tile_percentages


def sample_patches(
    slide_id: str,
    slide_fp: Path,
    annot_mask_fp: Path,
    output_dir: Path,
    pixel_mapping: Dict[str, int],
    seg_params,
    vis_params,
    filter_params,
    patch_params,
    spacing: Optional[float] = None,
    seg_mask_fp: Optional[str] = None,
    enable_mp: bool = False,
    color_mapping: Optional[Dict[str, int]] = None,
    filtering_threshold: float = 0.0,
    skip: List[str] = [],
    sort: bool = False,
    topk: Optional[int] = None,
    alpha: float = 0.5,
    seg_mask_save_dir: Optional[Path] = None,
    overlay_mask_save_dir: Optional[Path] = None,
    eps: float = 1e-5,
):

    # Inialize WSI & annotation mask
    wsi_object = WholeSlideImage(slide_fp, spacing)
    annotation_mask = WholeSlideImage(annot_mask_fp)
    wsi_spacing_level = wsi_object.get_best_level_for_spacing(patch_params.spacing)

    x_mask = annotation_mask.level_dimensions[0][0]
    mask_min_level = np.argmin(
        [abs(x_wsi - x_mask) for x_wsi, _ in wsi_object.level_dimensions]
    )
    mask_spacing_level = annotation_mask.get_best_level_for_spacing(
        patch_params.spacing, ignore_warning=True
    )

    vis_level = vis_params.vis_level
    if vis_level < 0:
        if len(wsi_object.level_dimensions) == 1:
            best_vis_level = 0
        else:
            best_vis_level = wsi_object.get_best_level_for_downsample(
                vis_params.downsample
            )
        vis_params.vis_level = best_vis_level

    seg_level = seg_params.seg_level
    if seg_level < 0:
        if len(wsi_object.level_dimensions) == 1:
            best_seg_level = 0
        else:
            best_seg_level = wsi_object.get_best_level_for_downsample(
                seg_params.downsample
            )
        seg_params.seg_level = best_seg_level

    w, h = wsi_object.level_dimensions[seg_params.seg_level]
    if w * h > 1e8:
        print(
            f"level dimensions {w} x {h} is likely too large for successful segmentation, aborting"
        )
        return 0

    seg_time = -1
    wsi_object, seg_time = segment(
        wsi_object,
        patch_params.spacing,
        seg_params,
        filter_params,
        seg_mask_fp,
    )

    if seg_params.save_mask:
        seg_mask = wsi_object.visWSI(
            vis_level=vis_params.vis_level,
            line_thickness=vis_params.line_thickness,
        )
        seg_mask_path = Path(seg_mask_save_dir, f"{slide_id}.jpg")
        seg_mask.save(seg_mask_path)

    # extract patches from identified tissue blobs
    start_time = time.time()
    _, tile_df = wsi_object.process_contours(
        seg_level=seg_params.seg_level,
        spacing=patch_params.spacing,
        patch_size=patch_params.patch_size,
        overlap=patch_params.overlap,
        contour_fn=patch_params.contour_fn,
        drop_holes=patch_params.drop_holes,
        tissue_thresh=patch_params.tissue_thresh,
        use_padding=patch_params.use_padding,
        enable_mp=enable_mp,
    )
    patch_time_elapsed = time.time() - start_time

    slide_ids, coordinates, percentages, categories = [], [], [], []
    raw_tile_dir = Path(output_dir, "patches", "raw")
    overlay_tile_dir = Path(output_dir, "patches", "mask")

    # loop over annotation categories and extract top scoring patches
    # among previously extracted tissue patches
    for cat, pixel_val in pixel_mapping.items():

        if cat not in skip:

            coords, pct = extract_top_tiles(
                wsi_object,
                annotation_mask,
                tile_df,
                patch_params.spacing,
                patch_params.patch_size,
                patch_params.downsample,
                pixel_val,
                filtering_threshold,
                sort,
                topk,
            )
            slide_ids.extend([slide_id] * len(coords))
            coordinates.extend(coords)
            percentages.extend(pct)
            categories.extend([cat] * len(coords))

            if patch_params.save_patches_to_disk:

                cat_ = re.sub(r"\s+", "_", cat)

                with tqdm.tqdm(
                    coords,
                    desc=(f"Processing {slide_id}"),
                    unit=f" {cat_} patch",
                    initial=0,
                    total=len(coords),
                    leave=False,
                ) as t:

                    for x, y in t:

                        wsi = wsi_object.open_page(wsi_spacing_level)
                        # need to move x, y from level 0 to wsi_spacing_level
                        wsi_scale = tuple(
                            np.array(wsi_object.level_downsamples[wsi_spacing_level])
                            / np.array(wsi_object.level_downsamples[0])
                        )
                        x_scaled, y_scaled = int(x * 1.0 / wsi_scale[0]), int(
                            y * 1.0 / wsi_scale[1]
                        )
                        ps_x, ps_y = min(
                            patch_params.patch_size, wsi.width - x_scaled
                        ), min(patch_params.patch_size, wsi.height - y_scaled)
                        region = pyvips.Region.new(wsi).fetch(
                            x_scaled, y_scaled, ps_x, ps_y
                        )
                        tile = Image.frombuffer(
                            mode=wsi_object.mode, size=(ps_x, ps_y), data=region
                        ).convert("RGB")
                        if (
                            ps_x != patch_params.patch_size
                            or ps_y != patch_params.patch_size
                        ):
                            tile = ImageOps.pad(
                                tile,
                                (patch_params.patch_size, patch_params.patch_size),
                                color=None,
                                centering=(0, 0),
                            )

                        fname = f"{slide_id}_{x}_{y}"
                        tile_fp = Path(
                            raw_tile_dir, cat_, f"{fname}.{patch_params.fmt}"
                        )
                        tile_fp.parent.mkdir(exist_ok=True, parents=True)
                        tile.save(tile_fp)

                        if vis_params.overlay_mask_on_patch:
<<<<<<< HEAD
                            # need to scale x, y from slide level 0 to mask_spacing_level referential
                            mask_scale = tuple(
                                np.array(
                                    wsi_object.level_downsamples[
                                        mask_min_level + mask_spacing_level
                                    ]
                                )
                                / np.array(wsi_object.level_downsamples[0])
                            )
                            x_scaled, y_scaled = int(x * 1.0 / mask_scale[0]), int(
                                y * 1.0 / mask_scale[1]
                            )
                            # need to scale tile size from wsi_spacing_level to mask_spacing_level
                            ts_scale = tuple(
                                np.array(
                                    wsi_object.level_downsamples[
                                        mask_min_level + mask_spacing_level
                                    ]
                                )
                                / np.array(
                                    wsi_object.level_downsamples[wsi_spacing_level]
                                )
                            )
                            ts_x, ts_y = int(
                                patch_params.patch_size * 1.0 / ts_scale[0]
                            ), int(patch_params.patch_size * 1.0 / ts_scale[1])
                            # read annotation tile from mask
                            mask = pyvips.Image.new_from_file(
                                str(annotation_mask.path), page=mask_spacing_level
                            )
                            ps_x, ps_y = min(ts_x, mask.width - x_scaled), min(
                                ts_y, mask.height - y_scaled
                            )
                            region = pyvips.Region.new(mask).fetch(
                                x_scaled, y_scaled, ps_x, ps_y
                            )
                            mode = get_mode(mask.bands)
                            masked_tile = Image.frombuffer(
                                mode=mode, size=(ps_x, ps_y), data=region
                            )
                            masked_tile = masked_tile.split()[0]
                            if ps_x != ts_x or ps_y != ts_y:
                                masked_tile = ImageOps.pad(
                                    masked_tile,
                                    (ts_x, ts_y),
                                    color=None,
                                    centering=(0, 0),
                                )
                            if ts_scale[0] > 1 or ts_scale[1] > 1:
=======
                            # if mask doesn't start at same spacing as wsi, need to downsample tile & scale (x, y) coordinates!
                            # need to scale x, y from slide level 0 to mask level 0 referential
                            mask_scale = wsi_object.level_downsamples[mask_min_level] / wsi_object.level_downsamples[0]
                            x_scaled, y_scaled = int(x * 1. / mask_scale[0]), int(y * 1. / mask_scale[1])
                            # need to scale tile size from wsi_spacing_level to mask_spacing_level
                            ts_scale = wsi_object.level_downsamples[mask_min_level+mask_spacing_level] / wsi_object.level_downsamples[wsi_spacing_level]
                            ts_x, ts_y = int(patch_params.patch_size * 1. / ts_scale[0]), int(patch_params.patch_size * 1. / ts_scale[1])
                            # read annotation tile from mask
                            masked_tile = annotation_mask.wsi.read_region((x_scaled,y_scaled), mask_spacing_level, (ts_x, ts_y))
                            masked_tile = masked_tile.split()[0]
                            if ts_scale[0] > (1+eps) or ts_scale[1] > (1+eps):
>>>>>>> 65f5d715
                                # 2 possible ways to go:
                                # - upsample annotation tile to match true tile size
                                # - read tile from slide to match annotation tile size (end up with images smaller than input patch size)
                                # option 1
<<<<<<< HEAD
                                masked_tile = masked_tile.resize(
                                    tuple(
                                        int(e * ts_scale[i])
                                        for i, e in enumerate(masked_tile.size)
                                    ),
                                    Image.NEAREST,
                                )
                                # option 2
                                # wsi = wsi_object.open_page(mask_min_level+mask_spacing_level)
                                # r = pyvips.Region.new(wsi).fetch(x_scaled, y_scaled, ps_x, ps_y)
                                # tile = Image.frombuffer(mode=wsi_object.mode, size=(ps_x,ps_y), data=r).convert("RGB")
                                # if ps_x != ts_x or ps_y != ts_y:
                                #     tile = ImageOps.pad(tile, (ts_x,ts_y), color=None, centering=(0, 0))

                            overlayed_tile = overlay_mask_on_tile(
                                tile,
                                masked_tile,
                                pixel_mapping,
                                color_mapping,
                                alpha=alpha,
                            )
                            overlayed_tile_fp = Path(
                                overlay_tile_dir,
                                cat_,
                                f"{fname}_mask.{patch_params.fmt}",
                            )
=======
                                masked_tile = masked_tile.resize(tuple(int(e * ts_scale[i]) for i,e in enumerate(masked_tile.size)), Image.NEAREST)
                                # option 2
                                # tile = wsi_object.wsi.read_region((x,y), mask_min_level+mask_spacing_level, (ts_x, ts_y)).convert('RGB')

                            overlayed_tile = overlay_mask_on_tile(tile, masked_tile, pixel_mapping, color_mapping, alpha=alpha)
                            overlayed_tile_fp = Path(overlay_tile_dir, cat_, f'{fname}_mask.{patch_params.fmt}')
>>>>>>> 65f5d715
                            overlayed_tile_fp.parent.mkdir(exist_ok=True, parents=True)
                            overlayed_tile.save(overlayed_tile_fp)

    if vis_params.overlay_mask_on_slide:
        overlay_mask = overlay_mask_on_slide(
            wsi_object,
            annotation_mask,
            vis_params,
            pixel_mapping,
            color_mapping,
            alpha=alpha,
        )
        overlay_mask_path = Path(overlay_mask_save_dir, f"{slide_id}.jpg")
        overlay_mask.save(overlay_mask_path)

    if len(coordinates) > 0:
        x, y = list(map(list, zip(*coordinates)))
    else:
        x, y = [], []
    sampled_tiles_df = pd.DataFrame.from_dict(
        {
            "slide_id": slide_ids,
            "category": categories,
            "x": x,
            "y": y,
            "pct": percentages,
        }
    )

    # restore original values
    vis_params.vis_level = vis_level
    seg_params.seg_level = seg_level

    return sampled_tiles_df


@hydra.main(
    version_base="1.2.0", config_path="config/sampling", config_name="witali_liver"
)
def main(cfg: DictConfig):

    run_id = datetime.datetime.now().strftime("%Y-%m-%d_%H_%M")
    # set up wandb
    if cfg.wandb.enable:
        key = os.environ.get("WANDB_API_KEY")
        wandb_run = initialize_wandb(cfg, key=key)
        wandb_run.define_metric("processed", summary="max")
        run_id = wandb_run.id

    pixel_mapping = {k: v for e in cfg.pixel_mapping for k, v in e.items()}
    if cfg.color_mapping is not None:
        color_mapping = {k: v for e in cfg.color_mapping for k, v in e.items()}
    else:
        color_mapping = None

    output_dir = Path(cfg.output_dir, cfg.experiment_name, run_id)
    output_dir.mkdir(exist_ok=True, parents=True)

    seg_mask_save_dir = Path(output_dir, "segmentation_mask")
    overlay_mask_save_dir = Path(output_dir, "annotation_mask")
    seg_mask_save_dir.mkdir(exist_ok=True)
    overlay_mask_save_dir.mkdir(exist_ok=True)

    df = pd.read_csv(cfg.csv)

    slide_ids = df["slide_id"].values.tolist()
    slide_fps = df["slide_path"].values.tolist()
    seg_mask_fps = [None] * len(slide_fps)
    if "segmentation_mask_path" in df.columns:
        seg_mask_fps = df["segmentation_mask_path"].values.tolist()
    annot_mask_fps = df["annotation_mask_path"].values.tolist()

    spacings = [None] * len(slide_ids)
    if "spacing" in df.columns:
        spacings = df.spacing.values.tolist()

    if cfg.speed.multiprocessing:

        args = [
            (
                sid,
                Path(slide_fp),
                Path(annot_mask_fp),
                output_dir,
                pixel_mapping,
                cfg.seg_params,
                cfg.vis_params,
                cfg.filter_params,
                cfg.patch_params,
                spacing,
                seg_mask_fp,
                False,
                color_mapping,
                cfg.filtering_threshold,
                cfg.skip_category,
                cfg.sort,
                cfg.topk,
                cfg.alpha,
                seg_mask_save_dir,
                overlay_mask_save_dir,
            )
            for sid, slide_fp, seg_mask_fp, annot_mask_fp, spacing in zip(
                slide_ids, slide_fps, seg_mask_fps, annot_mask_fps, spacings
            )
        ]

        command_line = [
            "python3",
            "log_nproc.py",
            "--output_dir",
            f"{overlay_mask_save_dir}",
            "--fmt",
            "jpg",
            "--total",
            f"{len(slide_ids)}",
        ]
        if cfg.wandb.enable:
            command_line = command_line + ["--log_to_wandb", "--id", f"{run_id}"]
        subprocess.Popen(command_line)

        num_workers = mp.cpu_count()
        if num_workers > cfg.speed.num_workers:
            num_workers = cfg.speed.num_workers
        dfs = []
        with mp.Pool(num_workers) as pool:
            for i, r in enumerate(pool.starmap(sample_patches, args)):
                dfs.append(r)
        if cfg.wandb.enable:
            wandb.log({"processed": len(dfs)})

        tile_df = pd.concat(dfs, ignore_index=True)
        tiles_fp = Path(output_dir, f"sampled_patches.csv")
        tile_df.to_csv(tiles_fp, index=False)

    else:

        dfs = []

        with tqdm.tqdm(
            zip(slide_ids, slide_fps, seg_mask_fps, annot_mask_fps, spacings),
            desc=f"Sampling Patches",
            unit=" slide",
            initial=0,
            total=len(slide_ids),
            leave=True,
        ) as t:

            for i, (sid, slide_fp, seg_mask_fp, annot_mask_fp, spacing) in enumerate(t):

                t_df = sample_patches(
                    sid,
                    Path(slide_fp),
                    Path(annot_mask_fp),
                    output_dir,
                    pixel_mapping,
                    cfg.seg_params,
                    cfg.vis_params,
                    cfg.filter_params,
                    cfg.patch_params,
                    spacing=spacing,
                    seg_mask_fp=seg_mask_fp,
                    enable_mp=True,
                    color_mapping=color_mapping,
                    filtering_threshold=cfg.filtering_threshold,
                    skip=cfg.skip_category,
                    sort=cfg.sort,
                    topk=cfg.topk,
                    alpha=cfg.alpha,
                    seg_mask_save_dir=seg_mask_save_dir,
                    overlay_mask_save_dir=overlay_mask_save_dir,
                )
                if t_df is not None:
                    dfs.append(t_df)

                if cfg.wandb.enable:
                    wandb.log({"processed": i + 1})

            df = pd.concat(dfs, ignore_index=True)
            tiles_fp = Path(output_dir, f"sampled_patches.csv")
            df.to_csv(tiles_fp, index=False)


if __name__ == "__main__":

    main()<|MERGE_RESOLUTION|>--- conflicted
+++ resolved
@@ -449,7 +449,6 @@
                         tile.save(tile_fp)
 
                         if vis_params.overlay_mask_on_patch:
-<<<<<<< HEAD
                             # need to scale x, y from slide level 0 to mask_spacing_level referential
                             mask_scale = tuple(
                                 np.array(
@@ -499,24 +498,10 @@
                                     centering=(0, 0),
                                 )
                             if ts_scale[0] > 1 or ts_scale[1] > 1:
-=======
-                            # if mask doesn't start at same spacing as wsi, need to downsample tile & scale (x, y) coordinates!
-                            # need to scale x, y from slide level 0 to mask level 0 referential
-                            mask_scale = wsi_object.level_downsamples[mask_min_level] / wsi_object.level_downsamples[0]
-                            x_scaled, y_scaled = int(x * 1. / mask_scale[0]), int(y * 1. / mask_scale[1])
-                            # need to scale tile size from wsi_spacing_level to mask_spacing_level
-                            ts_scale = wsi_object.level_downsamples[mask_min_level+mask_spacing_level] / wsi_object.level_downsamples[wsi_spacing_level]
-                            ts_x, ts_y = int(patch_params.patch_size * 1. / ts_scale[0]), int(patch_params.patch_size * 1. / ts_scale[1])
-                            # read annotation tile from mask
-                            masked_tile = annotation_mask.wsi.read_region((x_scaled,y_scaled), mask_spacing_level, (ts_x, ts_y))
-                            masked_tile = masked_tile.split()[0]
-                            if ts_scale[0] > (1+eps) or ts_scale[1] > (1+eps):
->>>>>>> 65f5d715
                                 # 2 possible ways to go:
                                 # - upsample annotation tile to match true tile size
                                 # - read tile from slide to match annotation tile size (end up with images smaller than input patch size)
                                 # option 1
-<<<<<<< HEAD
                                 masked_tile = masked_tile.resize(
                                     tuple(
                                         int(e * ts_scale[i])
@@ -543,14 +528,6 @@
                                 cat_,
                                 f"{fname}_mask.{patch_params.fmt}",
                             )
-=======
-                                masked_tile = masked_tile.resize(tuple(int(e * ts_scale[i]) for i,e in enumerate(masked_tile.size)), Image.NEAREST)
-                                # option 2
-                                # tile = wsi_object.wsi.read_region((x,y), mask_min_level+mask_spacing_level, (ts_x, ts_y)).convert('RGB')
-
-                            overlayed_tile = overlay_mask_on_tile(tile, masked_tile, pixel_mapping, color_mapping, alpha=alpha)
-                            overlayed_tile_fp = Path(overlay_tile_dir, cat_, f'{fname}_mask.{patch_params.fmt}')
->>>>>>> 65f5d715
                             overlayed_tile_fp.parent.mkdir(exist_ok=True, parents=True)
                             overlayed_tile.save(overlayed_tile_fp)
 
