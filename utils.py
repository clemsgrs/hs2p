--- conflicted
+++ resolved
@@ -58,12 +58,8 @@
         group=cfg.wandb.group,
         dir=cfg.wandb.dir,
         config=config,
-<<<<<<< HEAD
-        tags=tags,
+        tags=cfg.wandb.tags,
         resume="allow",
-=======
-        tags=cfg.wandb.tags,
->>>>>>> 3ad149a1
     )
     config_file_path = Path(run.dir, "run_config.yaml")
     d = OmegaConf.to_container(cfg, resolve=True)
@@ -174,12 +170,7 @@
     filter_params,
     vis_params,
     patch_params,
-<<<<<<< HEAD
-    slide_paths_fp: Optional[List[str]] = None,
-    seg: bool = False,
-=======
     slide_df: pd.DataFrame,
->>>>>>> 3ad149a1
     visu: bool = False,
     patch: bool = False,
     process_list: Optional[Path] = None,
@@ -187,15 +178,10 @@
     log_to_wandb: bool = False
 ):
     start_time = time.time()
-<<<<<<< HEAD
-    with open(slide_paths_fp, "r") as f:
-        slide_paths = sorted([s.strip() for s in f])
-=======
     slide_paths = slide_df.slide_path.values.tolist()
     mask_paths = []
     if "mask_path" in slide_df.columns:
         mask_paths = slide_df.mask_path.values.tolist()
->>>>>>> 3ad149a1
 
     if process_list is None:
         df = initialize_df(
