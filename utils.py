import os
import sys
import time
import tqdm
import wandb
import subprocess
import pandas as pd
from pathlib import Path
<<<<<<< HEAD
from omegaconf import DictConfig
from typing import List, Optional, Tuple, Dict

from wsi.WholeSlideImage import WholeSlideImage
from wsi.wsi_utils import StitchCoords, compute_time
from wsi.batch_process_utils import initialize_df


def initialize_wandb(project, exp_name, entity, config={}, tags=None, key=''):
    command = f'wandb login {key}'
    subprocess.call(command, shell=True)
    if tags == None:
        tags=[]
    run = wandb.init(project=project, entity=entity, name=exp_name, config=config, tags=tags)
=======
from omegaconf import DictConfig, OmegaConf
from typing import List, Optional, Tuple

from source.wsi import WholeSlideImage
from source.wsi_utils import StitchCoords, compute_time
from source.batch_process_utils import initialize_df


def write_dictconfig(d, f, child: bool = False, ntab=0):
    for k, v in d.items():
        if isinstance(v, dict):
            if not child:
                f.write(f"{k}:\n")
            else:
                for _ in range(ntab):
                    f.write("\t")
                f.write(f"- {k}:\n")
            write_dictconfig(v, f, True, ntab=ntab + 1)
        else:
            if isinstance(v, list):
                if not child:
                    f.write(f"{k}:\n")
                    for e in v:
                        f.write(f"\t- {e}\n")
                else:
                    for _ in range(ntab):
                        f.write("\t")
                    f.write(f"{k}:\n")
                    for e in v:
                        for _ in range(ntab):
                            f.write("\t")
                        f.write(f"\t- {e}\n")
            else:
                if not child:
                    f.write(f"{k}: {v}\n")
                else:
                    for _ in range(ntab):
                        f.write("\t")
                    f.write(f"- {k}: {v}\n")


def initialize_wandb(
    cfg: DictConfig,
    tags: Optional[List] = None,
    key: Optional[str] = "",
):
    command = f"wandb login {key}"
    subprocess.call(command, shell=True)
    if tags == None:
        tags = []
    config = OmegaConf.to_container(cfg, resolve=True, throw_on_missing=True)
    run = wandb.init(
        project=cfg.wandb.project,
        entity=cfg.wandb.username,
        name=cfg.wandb.exp_name,
        group=cfg.wandb.group,
        dir=cfg.wandb.dir,
        config=config,
        tags=tags,
    )
    config_file_path = Path(run.dir, "run_config.yaml")
    d = OmegaConf.to_container(cfg, resolve=True)
    with open(config_file_path, "w+") as f:
        write_dictconfig(d, f)
        wandb.save(str(config_file_path))
        f.close()
>>>>>>> b1b1d313
    return run


def segment(
	WSI_object: WholeSlideImage,
	seg_params: DictConfig,
	filter_params: DictConfig,
	mask_file: Optional[Path] = None,
	):
	start_time = time.time()
	if mask_file is not None:
		WSI_object.initSegmentation(mask_file)
	else:
		WSI_object.segmentTissue(
			seg_level=seg_params.seg_level,
			sthresh=seg_params.sthresh,
			mthresh=seg_params.mthresh,
			close=seg_params.close,
			use_otsu=seg_params.use_otsu,
			filter_params=filter_params,
		)
	seg_time_elapsed = time.time() - start_time
	return WSI_object, seg_time_elapsed


def patching(
	WSI_object: WholeSlideImage,
	save_dir: Path,
	seg_level: int,
	spacing: float,
	patch_size: int,
	step_size: int,
	contour_fn: str,
	drop_holes: bool,
	tissue_thresh: float,
	use_padding: bool,
	save_patches_to_disk: bool,
	patch_format: str = 'png',
	top_left: Optional[List[int]] = None,
	bot_right: Optional[List[int]] = None,
	tqdm_position: int = -1,
	tqdm_output_fp: Optional[Path] = None,
	verbose: bool = False,
	):

	start_time = time.time()
	file_path = WSI_object.process_contours(
		save_dir=save_dir,
		seg_level=seg_level,
		spacing=spacing,
		patch_size=patch_size,
		step_size=step_size,
		contour_fn=contour_fn,
		drop_holes=drop_holes,
		tissue_thresh=tissue_thresh,
		use_padding=use_padding,
		save_patches_to_disk=save_patches_to_disk,
		patch_format=patch_format,
		top_left=top_left,
		bot_right=bot_right,
		tqdm_position=tqdm_position,
		tqdm_output_fp=tqdm_output_fp,
		verbose=verbose,
	)
	patch_time_elapsed = time.time() - start_time
	return file_path, patch_time_elapsed


def stitching(
	file_path: Path,
	wsi_object: WholeSlideImage,
	downscale: int = 64,
	bg_color: Tuple[int,int,int] = (255,255,255),
	draw_grid: bool = False,
	tqdm_position: int = -1,
	tqdm_output_fp: Optional[Path] = None,
	verbose: bool = False,
	):
	start = time.time()
	heatmap = StitchCoords(
		file_path,
		wsi_object,
		downscale=downscale,
		bg_color=bg_color,
		alpha=-1,
		draw_grid=draw_grid,
		tqdm_position=tqdm_position,
		tqdm_output_fp=tqdm_output_fp,
		verbose=verbose,
	)
	total_time = time.time() - start
	return heatmap, total_time


def seg_and_patch(
	data_dir: Path,
	output_dir: Path,
	patch_save_dir: Path,
	mask_save_dir: Path,
	stitch_save_dir: Path,
	seg_params,
	filter_params,
	vis_params,
	patch_params,
	slide_list: Optional[List[str]] = None,
	seg: bool = False,
	stitch: bool = False,
	patch: bool = False,
	auto_skip: bool = True,
	process_list: Optional[Path] = None,
	tqdm_output_fp: Optional[Path] = None,
	verbose: bool = False,
	supported_fmts: List[str] = ['.tiff', '.tif', '.svs']
	):

	tqdm_file = open(tqdm_output_fp, 'a+') if tqdm_output_fp is not None else sys.stderr

	start_time = time.time()
	if slide_list is not None:
		with open(slide_list, 'r') as f:
			slides = sorted([s.strip() for s in f])
	else:
		slides = sorted([d for d in data_dir.iterdir()])
		slides = [slide.name for slide in slides if slide.is_file() and slide.suffix in supported_fmts]

	if process_list is None:
		df = initialize_df(slides, seg_params, filter_params, vis_params, patch_params)
	else:
		df = pd.read_csv(process_list)
		df = initialize_df(df, seg_params, filter_params, vis_params, patch_params)

	mask = df['process'] == 1
	process_stack = df[mask]
	total = len(process_stack)
	already_processed = len(df)-total

	seg_times = 0.
	patch_times = 0.
	stitch_times = 0.

	with tqdm.tqdm(
        range(total),
        desc=(f'Seg&Patch'),
        unit=' slide',
        ncols=100,
		initial=already_processed,
		total=total+already_processed,
		position=0,
		leave=True,
		file=tqdm_file,
    ) as t:

		for i in t:

<<<<<<< HEAD
			df.to_csv(Path(output_dir, 'process_list.csv'), index=False)
=======
>>>>>>> b1b1d313
			idx = process_stack.index[i]
			slide = process_stack.loc[idx, 'slide_id']
			t.display(f'Processing {slide}', pos=2)

			slide_id = Path(slide).stem

			if auto_skip and Path(patch_save_dir, slide_id + '.h5').is_file():
				print(f'{slide_id} already exist in destination location, skipped')
				df.loc[idx, 'status'] = 'already_exist'
				continue

			# Inialize WSI
			full_path = Path(data_dir, slide)
			WSI_object = WholeSlideImage(full_path)

			vis_level = vis_params.vis_level
<<<<<<< HEAD
			if vis_params.vis_level < 0:
=======
			if vis_level < 0:
>>>>>>> b1b1d313
				if len(WSI_object.level_dim) == 1:
					vis_params.vis_level = 0
				else:
					best_level = WSI_object.get_best_level_for_downsample_custom(vis_params.downsample)
					vis_params.vis_level = best_level

			seg_level = seg_params.seg_level
<<<<<<< HEAD
			if seg_params.seg_level < 0:
=======
			if seg_level < 0:
>>>>>>> b1b1d313
				if len(WSI_object.level_dim) == 1:
					seg_params.seg_level = 0
				else:
					best_level = WSI_object.get_best_level_for_downsample_custom(seg_params.downsample)
					seg_params.seg_level = best_level

			w, h = WSI_object.level_dim[seg_params.seg_level]
			if w * h > 1e8:
				print(f'level_dim {w} x {h} is likely too large for successful segmentation, aborting')
				df.loc[idx, 'status'] = 'failed_seg'
				continue

			df.loc[idx, 'vis_level'] = vis_params.vis_level
			df.loc[idx, 'seg_level'] = seg_params.seg_level

			seg_time_elapsed = -1
			if seg:
				WSI_object, seg_time_elapsed = segment(
					WSI_object,
					seg_params,
					filter_params,
				)

			if seg_params.save_mask:
				mask = WSI_object.visWSI(
					vis_level=vis_params.vis_level,
					line_thickness=vis_params.line_thickness,
				)
				mask_path = Path(mask_save_dir, f'{slide_id}.jpg')
				mask.save(mask_path)

			patch_time_elapsed = -1
			if patch:
				slide_save_dir = Path(patch_save_dir, slide_id, f'{patch_params.patch_size}')
<<<<<<< HEAD
				slide_save_dir.mkdir(parents=True, exist_ok=True)
=======
>>>>>>> b1b1d313
				file_path, patch_time_elapsed = patching(
					WSI_object=WSI_object,
					save_dir=slide_save_dir,
					seg_level=seg_params.seg_level,
					spacing=patch_params.spacing,
					patch_size=patch_params.patch_size,
					step_size=patch_params.step_size,
					contour_fn=patch_params.contour_fn,
					drop_holes=patch_params.drop_holes,
					tissue_thresh=patch_params.tissue_thresh,
					use_padding=patch_params.use_padding,
					save_patches_to_disk=patch_params.save_patches_to_disk,
					patch_format=patch_params.format,
					tqdm_position=3,
					tqdm_output_fp=tqdm_output_fp,
					verbose=verbose,
				)

			stitch_time_elapsed = -1
			if stitch:
				# if file_path exists, patches were extracted
				if file_path.is_file():
					heatmap, stitch_time_elapsed = stitching(
						file_path,
						WSI_object,
						downscale=vis_params.downscale,
						bg_color=tuple(patch_params.bg_color),
						draw_grid=patch_params.draw_grid,
						tqdm_position=3,
						tqdm_output_fp=tqdm_output_fp,
						verbose=verbose,
					)
					stitch_path = Path(stitch_save_dir, f'{slide_id}_{patch_params.patch_size}.jpg')
					heatmap.save(stitch_path)
					df.loc[idx, 'has_patches'] = 'yes'
				else:
					df.loc[idx, 'has_patches'] = 'no'

			df.loc[idx, 'process'] = 0
			df.loc[idx, 'status'] = 'processed'
<<<<<<< HEAD
=======
			df.to_csv(Path(output_dir, 'process_list.csv'), index=False)
>>>>>>> b1b1d313

			seg_times += seg_time_elapsed
			patch_times += patch_time_elapsed
			stitch_times += stitch_time_elapsed

			wandb.log({'processed': already_processed+i+1})

			# restore original values
			vis_params.vis_level = vis_level
			seg_params.seg_level = seg_level

	end_time = time.time()
	mins, secs = compute_time(start_time, end_time)

	seg_times /= (total+1e-5)
	patch_times /= (total+1e-5)
	stitch_times /= (total+1e-5)

	tqdm_file.close()

	df.to_csv(Path(output_dir, 'process_list.csv'), index=False)
	print(f'\n'*4)
	print('-'*7, 'summary', '-'*7)
	print(f'total time taken: \t{mins}m{secs}s')
	print(f'average segmentation time per slide: \t{seg_times:.2f}s')
	print(f'average patching time per slide: \t{patch_times:.2f}s')
	print(f'average stiching time per slide: \t{stitch_times:.2f}s')
	print('-'*7, '-'*(len('summary')+2), '-'*7, sep='')

	return seg_times, patch_times<|MERGE_RESOLUTION|>--- conflicted
+++ resolved
@@ -6,22 +6,6 @@
 import subprocess
 import pandas as pd
 from pathlib import Path
-<<<<<<< HEAD
-from omegaconf import DictConfig
-from typing import List, Optional, Tuple, Dict
-
-from wsi.WholeSlideImage import WholeSlideImage
-from wsi.wsi_utils import StitchCoords, compute_time
-from wsi.batch_process_utils import initialize_df
-
-
-def initialize_wandb(project, exp_name, entity, config={}, tags=None, key=''):
-    command = f'wandb login {key}'
-    subprocess.call(command, shell=True)
-    if tags == None:
-        tags=[]
-    run = wandb.init(project=project, entity=entity, name=exp_name, config=config, tags=tags)
-=======
 from omegaconf import DictConfig, OmegaConf
 from typing import List, Optional, Tuple
 
@@ -88,7 +72,6 @@
         write_dictconfig(d, f)
         wandb.save(str(config_file_path))
         f.close()
->>>>>>> b1b1d313
     return run
 
 
@@ -243,10 +226,6 @@
 
 		for i in t:
 
-<<<<<<< HEAD
-			df.to_csv(Path(output_dir, 'process_list.csv'), index=False)
-=======
->>>>>>> b1b1d313
 			idx = process_stack.index[i]
 			slide = process_stack.loc[idx, 'slide_id']
 			t.display(f'Processing {slide}', pos=2)
@@ -263,11 +242,7 @@
 			WSI_object = WholeSlideImage(full_path)
 
 			vis_level = vis_params.vis_level
-<<<<<<< HEAD
-			if vis_params.vis_level < 0:
-=======
 			if vis_level < 0:
->>>>>>> b1b1d313
 				if len(WSI_object.level_dim) == 1:
 					vis_params.vis_level = 0
 				else:
@@ -275,11 +250,7 @@
 					vis_params.vis_level = best_level
 
 			seg_level = seg_params.seg_level
-<<<<<<< HEAD
-			if seg_params.seg_level < 0:
-=======
 			if seg_level < 0:
->>>>>>> b1b1d313
 				if len(WSI_object.level_dim) == 1:
 					seg_params.seg_level = 0
 				else:
@@ -314,10 +285,6 @@
 			patch_time_elapsed = -1
 			if patch:
 				slide_save_dir = Path(patch_save_dir, slide_id, f'{patch_params.patch_size}')
-<<<<<<< HEAD
-				slide_save_dir.mkdir(parents=True, exist_ok=True)
-=======
->>>>>>> b1b1d313
 				file_path, patch_time_elapsed = patching(
 					WSI_object=WSI_object,
 					save_dir=slide_save_dir,
@@ -358,10 +325,7 @@
 
 			df.loc[idx, 'process'] = 0
 			df.loc[idx, 'status'] = 'processed'
-<<<<<<< HEAD
-=======
 			df.to_csv(Path(output_dir, 'process_list.csv'), index=False)
->>>>>>> b1b1d313
 
 			seg_times += seg_time_elapsed
 			patch_times += patch_time_elapsed
