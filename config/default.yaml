--- conflicted
+++ resolved
@@ -1,15 +1,6 @@
 data_dir: 'data'
 output_dir: 'output'
 
-<<<<<<< HEAD
-dataset_name: 'tmp'
-slide_list: 'data/tmp/tmp.txt'
-resume: False
-
-wandb:
-  project: 'hs2p'
-  exp_name: 'tmp'
-=======
 dataset_name: 'toy'
 slide_list: '${data_dir}/${dataset_name}/panda_radboud.txt'
 resume: False
@@ -18,7 +9,6 @@
 wandb:
   project: 'hs2p'
   exp_name: '${experiment_name}'
->>>>>>> b1b1d313
   username: 'clemsg'
 
 flags:
