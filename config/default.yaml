slide_list: 'data/debug.txt' # path to the .txt file containing slides paths

output_dir: 'output' # folder where to save algorithm output
experiment_name: 'debug'
resume: False # whether or not to resume existing experiment

flags:
  seg: True # whether or not to compute tissue segmentation masks
  patch: True # whether or not to extract patches from segmented tissue regions
  visu: True # whether or not to generate a .jpg image to visualize patching results
  verbose: False

seg_params:
  seg_level: -1 # downsample level on which to segment the WSI (-1 = uses the downsample level in the WSI closest to the following downsample parameter)
  downsample: 64 # if seg_level = -1, then uses this value to find the closest downsample level in the WSI for tissue segmentation computation
  sthresh: 8 # segmentation threshold (positive integer, using a higher threshold leads to less foreground and more background detection) (not used when use_otsu=True)
  mthresh: 7 # median filter size (positive, odd integer)
  close: 4 # additional morphological closing to apply following initial thresholding (positive integer)
  use_otsu: True # use otsu's method instead of simple binary thresholding
  save_mask: True # save tissue mask to disk as a .jpg image

filter_params:
  ref_patch_size: 256 # reference patch size at spacing patch_params.spacing
  a_t: 16 # area filter threshold for tissue (positive integer, the minimum size of detected foreground contours to consider, relative to the reference patch size ref_patch_size, e.g. a value 10 means only detected foreground contours of size greater than 10 [ref_patch_size, ref_patch_size] sized patches at spacing patch_params.spacing will be processed)
  a_h: 4 # area filter threshold for holes (positive integer, the minimum size of detected holes/cavities in foreground contours to avoid, once again relative to the reference patch size ref_patch_size)
  max_n_holes: 8 # maximum of holes to consider per detected foreground contours (positive integer, higher values lead to more accurate patching but increase computational cost ; keeps the biggest holes)

vis_params:
  vis_level: -1 # downsample level to visualize the segmentation results (-1 = uses the downsample level in the WSI closest to the following downsample parameter)
  downsample: 64 # if vis_level = -1, then uses this value to find the closest downsample level in the WSI for tissue segmentation visualization
  downscale: 64 # downsample to visualize the result of patch extraction
  line_thickness: 200 # line thickness to draw the segmentation results (positive integer)

patch_params:
  spacing: 0.5 # pixel spacing (in micron/pixel) at which patches should be extracted (will find the level with spacing the closest to this value)
  patch_size: 4096 # patch size at previous pixel spacing
  overlap: 0. # percentage of overlap between two consecutive patches (float between 0 and 1)
  use_padding: True # whether to pad the border of the slide
  contour_fn: 'pct' # contour checking function to decide whether a patch should be considered foreground or background (choices between 'pct' - checks if the given patch has enough tissue using the following parameter as decision threshold, 'four_pt' - checks if all four points in a small grid around the center of the patch are inside the contour, 'center' - checks if the center of the patch is inside the contour, 'basic' - checks if the top-left corner of the patch is inside the contour)
  tissue_thresh: 0.1 # if contour_fn = 'pct', threshold used to filter out patches that have less tissue than this value (percentage)
  drop_holes: False # whether or not to drop patches whose center pixel falls withing an identified holes
  save_patches_to_disk: True # whether or not to save patches as images to disk
  format: 'jpg' # if save_patches_to_disk = True, then saves patches in this file format
  draw_grid: True # whether to draw the patch grid when visualizing patching results
  bg_color: # which (r,g,b) values should be used to represent background when visualizing patching results
    - 214
    - 233
    - 238

<<<<<<< HEAD
speed:
  multiprocessing: True

=======
>>>>>>> bf6037a3
wandb:
  enable: False
  project: 'hs2p'
  exp_name: '${experiment_name}'
<<<<<<< HEAD
  username: 'username'
=======
  username: 'clemsg'
>>>>>>> bf6037a3
  dir: '/home/user'
  group:<|MERGE_RESOLUTION|>--- conflicted
+++ resolved
@@ -47,20 +47,13 @@
     - 233
     - 238
 
-<<<<<<< HEAD
 speed:
   multiprocessing: True
 
-=======
->>>>>>> bf6037a3
 wandb:
   enable: False
   project: 'hs2p'
   exp_name: '${experiment_name}'
-<<<<<<< HEAD
-  username: 'username'
-=======
   username: 'clemsg'
->>>>>>> bf6037a3
   dir: '/home/user'
   group: